--- conflicted
+++ resolved
@@ -63,6 +63,15 @@
             else:
                 self.clogger.info("Character profiles disabled, using default profiles")
                 self.character_manager = CharacterManager()  # Uses default profiles
+        else:
+            # Initialize character manager for legacy mode if enabled
+            if getattr(config, 'generation_enable_character_profiles', False):
+                profiles_file_path = None
+                if hasattr(config, 'generation_profiles_file') and config.generation_profiles_file:
+                    profiles_file_path = config.base_dir / config.generation_profiles_file
+                
+                self.character_manager = CharacterManager(profiles_file_path)
+                self.clogger.info(f"Loaded character manager with {len(self.character_manager.profiles)} profiles for legacy mode", force=True)
         
         # Initialize dynamic placeholder processor if enabled
         self.placeholder_processor = None
@@ -303,7 +312,6 @@
             if idx >= self.config.max_conversation:
                 break
             
-<<<<<<< HEAD
             # Extract relevant fields from seed entry with new field names
             seed_id = entry.get('seed_id', f'seed_{idx:03d}')
             seed_text = entry.get('conversation_seed', '')
@@ -312,7 +320,7 @@
             summary = entry.get('scam_summary', '')
             placeholders = entry.get('placeholders', [])
             
-            task = self._generate_single_conversation(
+            task = self._generate_single_conversation_legacy(
                 conversation_id=idx + 1,
                 seed_id=seed_id,
                 seed_text=seed_text,
@@ -321,9 +329,6 @@
                 summary=summary,
                 placeholders=placeholders
             )
-=======
-            task = self._generate_single_conversation_legacy(idx + 1, first_turn)
->>>>>>> ec89630b
             tasks.append(task)
         
         return await self._execute_generation_tasks(tasks, "legacy")
@@ -383,12 +388,6 @@
         self.clogger.info(f"Generated {len(all_conversations)} conversations using {task_type} approach", force=True)
         return all_conversations
     
-<<<<<<< HEAD
-    async def _generate_single_conversation(self, conversation_id: int, seed_id: str,
-                                           seed_text: str, scam_tag: str, 
-                                           scam_category: str, summary: str, 
-                                           placeholders: List[str]) -> Optional[Dict]:
-=======
     async def _generate_single_conversation_from_scenario(self, conversation_id: int, scenario: GenerationScenario) -> Optional[Dict]:
         """
         Generate a single conversation from a scenario asynchronously.
@@ -502,10 +501,12 @@
         
         return None
 
-    async def _generate_single_conversation_legacy(self, conversation_id: int, first_turn: str) -> Optional[Dict]:
->>>>>>> ec89630b
-        """
-        Generate a single conversation asynchronously.
+    async def _generate_single_conversation_legacy(self, conversation_id: int, seed_id: str,
+                                                  seed_text: str, scam_tag: str, 
+                                                  scam_category: str, summary: str, 
+                                                  placeholders: List[str]) -> Optional[Dict]:
+        """
+        Generate a single conversation using the legacy method with optional character profiles.
         
         Args:
             conversation_id: Unique conversation ID
@@ -526,22 +527,41 @@
         )
         victim_awareness = random.choice(self.config.victim_awareness_levels)
         
-<<<<<<< HEAD
         # Select specific substitutions for this conversation
         selected_substitutions = self._select_placeholder_substitutions(placeholders)
         
-        # Generate dialogue using the seed text with placeholder context
-        dialogue = await self._generate_dialogue(seed_text, num_turns, victim_awareness, scam_tag, placeholders)
-=======
-        # Apply dynamic placeholders to first turn if enabled
-        processed_first_turn = first_turn
+        # Apply dynamic placeholders to seed text if enabled
+        processed_seed_text = seed_text
+        processed_summary = summary
         if self.placeholder_processor:
             conversation_key = f"legacy_{conversation_id}"
-            processed_first_turn = self.placeholder_processor.process_text(first_turn, conversation_key)
-        
-        # Generate dialogue
-        dialogue = await self._generate_dialogue(processed_first_turn, num_turns, victim_awareness)
->>>>>>> ec89630b
+            processed_seed_text = self.placeholder_processor.process_text(seed_text, conversation_key)
+            processed_summary = self.placeholder_processor.process_text(summary, conversation_key)
+        
+        # Generate character profiles if enabled
+        character_profiles = None
+        if self.character_manager:
+            locale = getattr(self.config, 'locale', getattr(self.config, 'language', 'en-us'))
+            scammer_profile = self.character_manager.select_random_profile("scammer", locale)
+            victim_profile = self.character_manager.select_random_profile("victim", locale)
+            
+            if scammer_profile and victim_profile:
+                character_profiles = {
+                    "scammer": scammer_profile,
+                    "victim": victim_profile
+                }
+                self.clogger.info(f"Using character profiles for conversation {conversation_id}: "
+                                f"Scammer={scammer_profile.profile_id}, Victim={victim_profile.profile_id}")
+        
+        # Generate dialogue using the seed text with placeholder context and optional character profiles
+        dialogue = await self._generate_dialogue(
+            processed_seed_text, 
+            num_turns, 
+            victim_awareness, 
+            scam_tag, 
+            placeholders,
+            character_profiles
+        )
         
         if dialogue:
             # Apply dynamic placeholders to dialogue if enabled
@@ -561,45 +581,43 @@
                         processed_turn['text'] = self.placeholder_processor.process_text(turn['text'], conversation_key)
                         processed_dialogue.append(processed_turn)
                     dialogue = processed_dialogue
+            
+            # Build conversation dictionary
+            conversation = {
+                "conversation_id": conversation_id,
+                "seed_id": seed_id,
+                "scam_tag": scam_tag,
+                "scam_category": scam_category,
+                "summary": processed_summary,
+                "seed": processed_seed_text,
+                "num_turns": num_turns,
+                "victim_awareness": victim_awareness,
+                "placeholders": placeholders,
+                "placeholder_substitutions": selected_substitutions
+            }
+            
+            # Add character profile information if used
+            if character_profiles:
+                conversation["character_profiles"] = {
+                    "scammer_profile_id": character_profiles["scammer"].profile_id,
+                    "victim_profile_id": character_profiles["victim"].profile_id
+                }
+            
             # Check if dialogue is a dict with voice_mapping (from LLM response)
             if isinstance(dialogue, dict) and 'dialogue' in dialogue:
-                conversation = {
-                    "conversation_id": conversation_id,
-                    "seed_id": seed_id,
-                    "scam_tag": scam_tag,
-                    "scam_category": scam_category,
-                    "summary": summary,
-                    "seed": seed_text,
-                    "num_turns": num_turns,
-                    "victim_awareness": victim_awareness,
-                    "dialogue": dialogue['dialogue'],
-                    "placeholders": placeholders,
-                    "placeholder_substitutions": selected_substitutions
-                }
+                conversation["dialogue"] = dialogue['dialogue']
                 # Add voice mapping if provided by LLM
                 if 'voice_mapping' in dialogue:
                     conversation["voice_mapping"] = dialogue['voice_mapping']
                     self.clogger.info(f"LLM assigned voices for conversation {conversation_id}: {dialogue['voice_mapping']}")
             else:
                 # Legacy format - just dialogue list
-                conversation = {
-                    "conversation_id": conversation_id,
-                    "seed_id": seed_id,
-                    "scam_tag": scam_tag,
-                    "scam_category": scam_category,
-                    "summary": summary,
-                    "seed": seed_text,
-                    "num_turns": num_turns,
-                    "victim_awareness": victim_awareness,
-                    "dialogue": dialogue,
-                    "placeholders": placeholders,
-                    "placeholder_substitutions": selected_substitutions
-                }
+                conversation["dialogue"] = dialogue
             
             # Add generation metadata for legacy method
             conversation["metadata"] = {
-                "generation_method": "legacy_text",
-                "character_profiles_enabled": False,
+                "generation_method": "legacy_text_with_profiles" if character_profiles else "legacy_text",
+                "character_profiles_enabled": bool(character_profiles),
                 "dynamic_placeholders_enabled": bool(self.placeholder_processor),
                 "llm_provider": self.llm_provider,
                 "llm_model": self.llm_model,
@@ -618,11 +636,6 @@
         
         return None
     
-<<<<<<< HEAD
-    async def _generate_dialogue(self, seed_text: str, num_turns: int, 
-                                victim_awareness: str, scam_type: str = None, 
-                                placeholders: List[str] = None) -> Optional[List[Dict]]:
-=======
     async def _generate_dialogue_from_scenario(self, scenario: GenerationScenario, seed: ScamSeed, 
                                              num_turns: int, victim_awareness: str) -> Optional[List[Dict]]:
         """
@@ -695,9 +708,10 @@
             self.clogger.error(f"Traceback: {traceback.format_exc()}")
             return None
 
-    async def _generate_dialogue(self, first_turn: str, num_turns: int, 
-                                victim_awareness: str) -> Optional[List[Dict]]:
->>>>>>> ec89630b
+    async def _generate_dialogue(self, seed_text: str, num_turns: int, 
+                                victim_awareness: str, scam_type: str = None, 
+                                placeholders: List[str] = None,
+                                character_profiles: Dict = None) -> Optional[List[Dict]]:
         """
         Generate dialogue turns asynchronously using LLM.
         
@@ -707,12 +721,20 @@
             victim_awareness: Victim's awareness level
             scam_type: Category of scam for additional context
             placeholders: List of placeholder names to use
+            character_profiles: Optional dict with "scammer" and "victim" CharacterProfile objects
             
         Returns:
             List of dialogue turns or None if generation failed
         """
         system_prompt = self._create_system_prompt()
-        user_prompt = self._create_user_prompt(seed_text, num_turns, victim_awareness, scam_type, placeholders)
+        user_prompt = self._create_user_prompt(
+            seed_text, 
+            num_turns, 
+            victim_awareness, 
+            scam_type, 
+            placeholders,
+            character_profiles
+        )
         
         try:
             # Check if we should track tokens
@@ -932,6 +954,7 @@
 2. Use provided localized values (names, organizations, amounts) naturally in the dialogue
 3. Create culturally appropriate dialogue patterns for the target language
 4. Maintain natural conversation flow in the target language
+5. Incorporate character personalities and speaking styles when provided
 
 IMPORTANT: Each dialogue turn must have exactly these fields:
 - text: The actual dialogue text (in the target language)
@@ -941,6 +964,12 @@
 1. Select appropriate values from the options given
 2. Use the actual values directly in the dialogue, not placeholder tags
 3. Ensure the values fit naturally within the target language sentences
+
+When character profiles are provided:
+1. Reflect each character's personality traits in their dialogue
+2. Use speaking styles that match the character descriptions
+3. Adapt vocabulary and complexity based on education level
+4. Maintain consistent character voices throughout the conversation
 
 When voice profiles are provided:
 1. Consider the gender and age implications from the conversation context
@@ -950,7 +979,8 @@
 
     def _create_user_prompt(self, seed_text: str, num_turns: int, 
                            victim_awareness: str, scam_type: str = None, 
-                           placeholders: List[str] = None) -> str:
+                           placeholders: List[str] = None,
+                           character_profiles: Dict = None) -> str:
         """
         Create the user prompt for conversation generation.
         
@@ -960,6 +990,7 @@
             victim_awareness: Victim's awareness level
             scam_type: Category of scam for additional context
             placeholders: List of placeholder names to use
+            character_profiles: Optional dict with "scammer" and "victim" CharacterProfile objects
             
         Returns:
             Formatted prompt
@@ -988,12 +1019,41 @@
         else:
             language_instruction = ""
         
+        # Build character profile context if provided
+        character_context = ""
+        if character_profiles:
+            scammer = character_profiles.get("scammer")
+            victim = character_profiles.get("victim")
+            
+            if scammer and victim:
+                character_context = f"""
+**CHARACTER PROFILES**:
+
+**Caller (Scammer):**
+- Personality: {', '.join(scammer.personality_traits)}
+- Speaking Style: {', '.join(scammer.speaking_style)}
+- Education: {scammer.education_level}
+- Age Range: {scammer.age_range}
+
+**Callee (Victim):**
+- Personality: {', '.join(victim.personality_traits)}
+- Speaking Style: {', '.join(victim.speaking_style)}
+- Education: {victim.education_level}
+- Age Range: {victim.age_range}
+
+**CHARACTER REQUIREMENTS**:
+1. The scammer should exhibit {', '.join(scammer.personality_traits[:2])} traits in their approach
+2. The victim should respond in a {', '.join(victim.personality_traits[:2])} manner
+3. Both characters should maintain their speaking styles throughout
+4. Vocabulary and complexity should match their education levels
+"""
+        
         prompt = f"""Generate a realistic scam phone call dialogue based on the following scenario:
 
 {type_context}
 **SCENARIO**:
 {seed_text}
-{placeholder_context}{language_instruction}
+{placeholder_context}{language_instruction}{character_context}
 **DIALOGUE REQUIREMENTS**:
 - Create a conversation between the caller (scammer) and callee (victim)
 - The victim is {victim_awareness} aware that this might be a scam
@@ -1002,6 +1062,7 @@
 - Make the dialogue natural and realistic based on the scenario description
 - When placeholders appear in the scenario, replace them with appropriate values from the localized options provided
 - Generate all dialogue text in {target_language}
+{f"- Incorporate the character personalities and speaking styles provided" if character_profiles else ""}
 
 {voice_info}
 
@@ -1009,6 +1070,7 @@
 1. Use the actual localized values from the options provided, not placeholder tags
 2. Generate the conversation directly in {target_language}
 3. Keep sentences short and natural for phone conversations
+{f"4. Maintain character consistency throughout the conversation" if character_profiles else ""}
 
 Generate exactly {num_turns} dialogue turns, starting with "caller" role.
 
@@ -1096,7 +1158,6 @@
         with open(output_path, 'w', encoding='utf-8') as f:
             json.dump(output_data, f, ensure_ascii=False, indent=2)
         
-        # Log generation summary
         self.clogger.info(f"Saved {len(conversations)} conversations to {output_path}", force=True)
         if generation_metadata["generation_mode"] == "scenario_based":
             self.clogger.info(f"Generated using scenario-based system with {generation_metadata['features']}", force=True)