--- conflicted
+++ resolved
@@ -72,14 +72,10 @@
 .elevenlabs/
 
 # OpenAI cache
-<<<<<<< HEAD
-.openai/ 
+.openai/
 
 # design plan files
 DESIGN_AND_IMPLEMENTATION_PLAN.md
 future-implementation-plan.md
 Diagram for Scam Seeds Feature Implementation.png
-scam_samples.json
-=======
-.openai/
->>>>>>> fa59b964
+scam_samples.json