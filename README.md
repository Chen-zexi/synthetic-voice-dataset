# Scam Conversation Generation Pipeline

<<<<<<< HEAD
This pipeline generates realistic scam phone conversations with audio synthesis.
=======
This pipeline generates realistic scam phone conversations with audio synthesis using advanced character profiles, scenario-based generation, and multi-provider LLM support. The system creates diverse, culturally-appropriate conversations through seed-based generation, character-driven dialogue, and high-quality voice synthesis with ElevenLabs v3 features.

>>>>>>> e8763cbf

## Quick Start

### Prerequisites

#### Using uv (Recommended)
```bash
# Install uv if not already installed
curl -LsSf https://astral.sh/uv/install.sh | sh

# Install dependencies from lock file (reproducible)
uv pip sync uv.lock

# Or install from requirements.txt (latest compatible versions)
uv pip install -r requirements.txt

# Update lock file after changing requirements.txt
uv pip compile requirements.txt -o uv.lock

# Activate virtual environment
source .venv/bin/activate
```

#### Using pip (Alternative)
```bash
pip install -r requirements.txt
```

### Environment Setup

Create a `.env` file with your API keys:
```env
OPENAI_API_KEY=your_openai_api_key_here
ELEVENLABS_API_KEY=your_elevenlabs_api_key_here

# Optional: For Qwen translation service
DASHSCOPE_API_KEY=your_qwen_api_key_here
```

### Usage

#### Interactive Mode

```bash
# Launch interactive menu interface
python main.py
```

#### Command Line Mode

```bash
# Run complete pipeline (creates new timestamp directory)
python main.py --locale ms-my --total-limit 1

# Run specific steps for Malaysia (Malay)
<<<<<<< HEAD
# Available steps: conversation, tts, postprocess
python main.py --locale ms-my --steps conversation --legit --scam 
=======
# Available steps: conversation, legit, tts, postprocess
python main.py --locale ms-my --steps conversation

# Run with character profiles and scenario-based generation
python main.py --locale ms-my --steps conversation --scam-limit 10

# Run with generation control modes
python main.py --locale ar-sa --generation-mode seeds --seed-limit 5
python main.py --locale ar-sa --generation-mode conversations --conversation-count 20

# Run with specific LLM model
python main.py --locale ar-sa --model gpt-5-nano --reasoning-effort minimal

# Run with custom voice settings
python main.py --locale ar-sa --steps tts --force
>>>>>>> e8763cbf

# Run TTS processing on existing conversations (auto-uses latest timestamp)
python main.py --locale ms-my --steps tts postprocess
```

##### Generation Control

<<<<<<< HEAD
**Scam vs Legitimate Conversations:**
```bash
# Generate only scam conversations
python main.py --locale ms-my --scam --steps conversation 
=======
# Validate configuration
python main.py --validate-config ar-sa
>>>>>>> e8763cbf

# Generate only legitimate conversations  
python main.py --locale ms-my --legit --steps conversation

<<<<<<< HEAD
# Generate both types (default if neither flag specified)
python main.py --locale ms-my
=======
# Test with limited samples
python main.py --locale ar-sa --total-limit 10
>>>>>>> e8763cbf

# Control generation count
python main.py --locale ms-my --total-limit 50  # Absolute cap: stops at 50 conversations max
python main.py --locale ms-my --scam-limit 100 --legit-limit 20  # Different limits
```

##### Advanced Options

**Reproducible Generation:**
```bash
# Use random seed for deterministic seed/profile selection
python main.py --locale ms-my --random-seed 42

# Combine with limits for exact reproducibility
python main.py --locale ms-my --seed-limit 10 --random-seed 42
```

**Model Selection:**
```bash
# Use GPT-5 with reasoning effort control
python main.py --locale ms-my --model gpt-5-nano --reasoning-effort high
```

<<<<<<< HEAD
**Timestamp Control:**
```bash
# Use specific timestamp directory
python main.py --locale ms-my --use-timestamp 0910_1430

# Use latest timestamp for tts and postprocess
python main.py --locale ms-my --steps tts postprocess
```
=======
**Cache Features**:
- Stores translations by service (google, argos, qwen)
- For Qwen, stores separate caches per model (turbo, plus)
- Validates cache against source file modification time
- Automatically uses cache when available (if `use_cache: true`)
- Links cached files directly without copying

## Pipeline Overview

The pipeline consists of four main steps with advanced character-driven generation:

1. **conversation**: Generate multi-turn scam dialogues using LLM with character profiles
2. **legit**: Generate legitimate (non-scam) conversations using LLM with character profiles
3. **tts**: Convert conversations to audio using ElevenLabs with v3 features
4. **postprocess**: Format JSON files and package audio

### Character Profiles & Scenario-Based Generation

The system uses advanced character profiles and scenario-based generation for authentic, diverse conversations:

- **141 High-Quality Scam Scenarios**: Pre-curated scam patterns across 14 categories
- **15 Character Profiles**: Diverse scammer and victim personalities with cultural adaptation
- **Dynamic Placeholder System**: 53 culturally-appropriate placeholders with smart selection
- **Quality Filtering**: Only uses high-quality seeds (configurable threshold)
- **Multiple Scenarios per Seed**: Generate varied conversations from the same scam type
>>>>>>> e8763cbf

## Project Structure

```
voice_scam_dataset_gen/
├── main.py                       # Main entry point
├── src/                          # Source code modules
│   ├── config/                     # Configuration management
│   │   └── config_loader.py          # Unified configuration loader
│   ├── translation/                # Translation utilities (for future use)
│   │   ├── translator.py             # Base translator interface
│   │   └── language_codes.py         # Language code mappings
│   ├── conversation/               # LLM dialogue generation
│   │   ├── scam_generator.py         # Scam conversation generation
│   │   ├── legit_generator.py        # Legitimate conversation generation
│   │   ├── schemas.py                # Pydantic schemas for structured output
│   │   ├── seed_manager.py           # Seed data management
│   │   └── character_manager.py      # Character profile and voice mapping
│   ├── llm_core/                   # LLM abstraction layer with LangChain
│   │   ├── api_provider.py           # Multi-provider LLM factory
│   │   └── api_call.py               # Unified async API interface
│   ├── tts/                        # ElevenLabs voice synthesis
│   │   ├── voice_synthesizer.py
│   │   └── audio_combiner.py
│   ├── postprocessing/             # Output formatting and packaging
│   │   ├── json_formatter.py
│   │   └── audio_packager.py
│   ├── pipeline/                   # Pipeline orchestration
│   │   └── runner.py
│   └── cli/                        # Command-line interface
│       ├── commands.py               # CLI command implementations
│       ├── ui.py                     # Interactive menu interface
│       └── utils.py                  # CLI utility functions
├── configs/                      # Configuration files
│   ├── common.json                 # Shared settings across all locales
│   └── localizations/              # Locale-specific configurations
│       ├── ar-sa/                    # Arabic - Saudi Arabia
│       │   ├── config.json             # Locale configuration
│       │   └── placeholders.json       # Regional placeholder mappings
│       ├── ar-ae/                    # Arabic - United Arab Emirates
│       │   ├── config.json
│       │   └── placeholders.json
│       └── ms-my/                    # Malay - Malaysia
│           ├── config.json
│           └── placeholders.json
├── data/                         # Input data and resources
│   └── input/
│       ├── deduplicated_seeds_no_email.json  # Seed data for conversation generation
│       ├── seeds_and_placeholders.json       # Seed data with placeholder mappings
│       └── sound_effects/                    # Background noise for audio              
├── archive/                      # Legacy language-specific scripts
└── output/                       # Generated outputs (gitignored)
```

## Advanced Features

### Character Profiles System

The pipeline includes a sophisticated character profile system for creating diverse, authentic conversations:

**Character Types:**
- **Scammers**: Authoritative figures, friendly helpers, tech support impersonators, government officials, investment advisors
- **Victims**: Trusting individuals, skeptical persons, busy professionals, confused seniors, tech-savvy users, anxious people, students

**Profile Attributes:**
- Gender, age range, personality traits, speaking style, education level
- Locale affinity for cultural adaptation
- Role preferences (scammer/victim/any)

**Configuration:**
```json
{
  "generation": {
    "enable_character_profiles": true,
    "profiles_file": "configs/character_profiles.json",
    "scenarios_per_seed": 2,
    "min_seed_quality": 70
  }
}
```

### Scenario-Based Generation

Instead of line-by-line text processing, the system uses rich scenario-based generation:

**Seed Management:**
- 141 high-quality scam scenarios from `scam_samples.json`
- Quality scoring and filtering (0-100 scale)
- Category-based organization (14 scam categories)
- Dynamic placeholder integration

**Generation Modes:**
```bash
# Seed-based generation (default)
python main.py --locale ar-sa --generation-mode seeds --seed-limit 10

# Conversation-based generation
python main.py --locale ar-sa --generation-mode conversations --conversation-count 50

# Mixed mode with specific limits
python main.py --locale ar-sa --scam-limit 20 --legit-limit 10
```

### Enhanced LLM Core

Multi-provider LLM support with advanced features:

**Supported Providers:**
- **OpenAI**: GPT-4, GPT-4o, GPT-5-nano, GPT-5 (with reasoning)
- **Anthropic**: Claude-3.5-Sonnet, Claude-3-Haiku
- **Google**: Gemini-1.5-Pro, Gemini-1.5-Flash
- **Local**: LM-Studio, vLLM servers

**Advanced Features:**
- Reasoning model support with effort levels
- Token tracking and cost estimation
- Concurrent API calls with rate limiting
- Structured output with JSON fallback
- Response API integration (OpenAI)

**Configuration:**
```json
{
  "llm": {
    "provider": "openai",
    "model": "gpt-5-nano",
    "reasoning_effort": "minimal",
    "max_concurrent_requests": 20,
    "track_tokens": true
  }
}
```

### ElevenLabs v3 Features

Advanced voice synthesis with emotional context and expressiveness:

**v3 Capabilities:**
- Audio tags for emotional context (urgent, friendly, concerned, etc.)
- Enhanced voice settings (stability, similarity, style, speaker boost)
- Conversation context awareness
- Multiple TTS models (turbo, flash, multilingual v2/v3)

**Voice Quality Management:**
```bash
# Interactive voice quality configuration
python main.py
# Navigate to: Configuration Management → Voice Quality & V3 Features

# Change TTS model
python main.py --locale ar-sa --steps tts --model eleven_multilingual_v3

# Configure voice settings
python main.py --locale ar-sa --steps tts --voice-stability 0.7
```

**Audio Processing:**
- Background noise and call effects
- Bandpass filtering for phone quality
- Multiple audio formats (MP3, various bitrates)
- Silence insertion and volume normalization

### Dynamic Placeholder System

Intelligent placeholder replacement with cultural adaptation:

**53 Placeholder Types:**
- Personal names, locations, companies, amounts
- Government agencies, services, products
- Dates, times, account numbers, reference codes

**Smart Selection:**
- Random selection from culturally-appropriate arrays
- Conversation-level consistency (same placeholder = same value)
- Cross-conversation diversity for dataset variety

**Configuration:**
```json
{
  "generation": {
    "enable_dynamic_placeholders": true,
    "batch_size": 10,
    "random_seed": null
  }
}
```

### Voice Management System

Comprehensive voice ID validation and management:

**Voice Health Checking:**
```bash
# Validate voices for specific locale
python main.py --validate-voices ar-sa

# Validate all voices across all locales
python main.py --validate-all-voices

# Get voice suggestions for locale
python main.py --suggest-voices ar-sa

# Clean up invalid voice IDs
python main.py --update-voice-configs

# Ensure minimum voice requirements
python main.py --ensure-minimum-voices
```

**Features:**
- Real-time voice ID validation
- Compatibility scoring and suggestions
- Automatic cleanup of invalid IDs
- Minimum requirements enforcement (≥2 voices per locale)
- Interactive voice management through CLI

### Token Tracking & Cost Management

Comprehensive cost tracking across all providers:

**Token Tracking:**
- Input/output token counting
- Reasoning token tracking (GPT-5 models)
- Cached token tracking
- Audio token tracking (multimodal models)
- Session-based aggregation

**Cost Estimation:**
- Real-time cost calculation
- Provider-specific pricing
- Session summaries
- Budget monitoring

**Configuration:**
```json
{
  "llm": {
    "track_tokens": true,
    "use_response_api": true
  }
}
```

## Adding a New Locale

Adding support for a new region is straightforward. For comprehensive instructions, see the [Locale Implementation Guide](doc/LOCALE_IMPLEMENTATION_GUIDE.md) and check the [Locale Roadmap](locale_road_map.md) for current status.

### Quick Start

### 1. Check Roadmap and Mark Status
Before starting, check the [Locale Roadmap](locale_road_map.md) and mark your locale as "🚧 In Progress".

### 2. Use Template Files
```bash
# Copy template to new locale directory
cp -r configs/localizations/template/ configs/localizations/ar-eg/
```

## Localization System

### Configuration Hierarchy
1. **Common Settings** (`configs/common.json`): Shared across all locales
   - Pipeline parameters, API settings, processing limits
2. **Locale Configuration** (`configs/localizations/{locale-id}/config.json`): 
   - Region-specific metadata, voices, conversation categories
3. **Placeholder Mappings** (`configs/localizations/{locale-id}/placeholders.json`):
   - Cultural substitutions for entities (names, places, companies)

### Placeholder System

#### New Format (ms-my only)
- 98 placeholders with structured substitutions
- Compact JSON format for token efficiency
- Direct value usage in conversations
- Supports the optimized pipeline

#### Legacy Format (other locales)
- Different schema structure
- Not compatible with new pipeline optimizations
- Requires migration to new format

**Migration Required**: To use other locales with the new pipeline, their `placeholders.json` files must be updated to match the ms-my format.

### Supported Locales

See the [Locale Roadmap](locale_road_map.md) for current implementation status.

#### Production-Ready (New Pipeline)
- **ms-my**: Malay (Malaysia) - MYR currency, Malaysian entities ✅ ✨
  - Updated placeholder schema format for optimized pipeline
  - Character-voice mappings in `voice_profiles.json`
  - ~45% reduction in API costs through prompt caching
  - Compact JSON format for placeholders

#### Legacy Format (Requires Migration)
- **ar-sa**: Arabic (Saudi Arabia) - SAR currency, Saudi entities ⚠️
- **ar-ae**: Arabic (United Arab Emirates) - AED currency, UAE entities ⚠️
- **id-id**: Indonesian (Indonesia) - IDR currency, Indonesian entities ⚠️
- **ko-kr**: Korean (South Korea) - KRW currency, Korean entities ⚠️
- **ja-jp**: Japanese (Japan) - JPY currency, Japanese entities ⚠️
- **vi-vn**: Vietnamese (Vietnam) - VND currency, Vietnamese entities ⚠️
- **en-ph**: English (Philippines) - PHP currency, Filipino entities ⚠️
- **th-th**: Thai (Thailand) - THB currency, Thai entities ⚠️
- **en-sg**: English (Singapore) - SGD currency, Singaporean entities ⚠️
- **zh-sg**: Chinese (Singapore) - SGD currency, Singaporean entities ⚠️
- **zh-tw**: Chinese (Taiwan) - TWD currency, Taiwanese entities ⚠️
- **zh-hk**: Chinese (Hong Kong) - HKD currency, Hong Kong entities ⚠️
- **en-hk**: English (Hong Kong) - HKD currency, Hong Kong entities ⚠️

**⚠️ IMPORTANT**: Currently only **ms-my** works with the new optimized pipeline. Other locales need:
1. Updated `placeholders.json` schema
2. Addition of `voice_profiles.json` with character mappings
3. Testing with the new pipeline

## LLM Module

The project includes a unified LLM abstraction layer (`src/llm_core/`) that supports multiple providers with advanced features:

### Supported LLM Providers
<<<<<<< HEAD
- **OpenAI**: GPT-5 models
- **Anthropic**: Claude models
- **Google**: Gemini models
- **LM-Studio**: Local model hosting
=======
- **OpenAI**: GPT-4, GPT-4o, GPT-5-nano, GPT-5 (with reasoning), GPT-3.5-turbo
- **Anthropic**: Claude-3.5-Sonnet, Claude-3-Haiku, Claude-3-Opus
- **Google**: Gemini-1.5-Pro, Gemini-1.5-Flash, Gemini-1.0-Pro
- **LM-Studio**: Local model hosting with custom endpoints
>>>>>>> e8763cbf
- **vLLM**: High-performance inference server

### Advanced LLM Features

**Reasoning Models:**
- GPT-5 models with configurable reasoning effort levels
- Automatic reasoning token tracking
- Enhanced prompt engineering for complex tasks

**Token Tracking & Cost Management:**
- Comprehensive token usage tracking across all providers
- Real-time cost estimation with provider-specific pricing
- Session-based aggregation and reporting
- Budget monitoring and alerts

**Enhanced Configuration:**
```json
{
  "llm": {
    "provider": "openai",
<<<<<<< HEAD
    "model": "gpt-4o-mini",
    "max_concurrent_requests": 10,
=======
    "model": "gpt-5-nano",
    "reasoning_effort": "minimal",
    "max_concurrent_requests": 20,
>>>>>>> e8763cbf
    "temperature": 1.0,
    "max_tokens": null,
    "top_p": 0.95,
    "n": 1,
    "track_tokens": true,
    "use_response_api": true
  }
}
```

### Features
- **Async-only architecture**: All LLM calls are asynchronous for better performance
- **Structured output**: Uses LangChain's `with_structured_output` with Pydantic schemas
- **JSON fallback**: Robust parsing with multiple fallback patterns
- **Rate limiting**: Semaphore-based concurrent request management
- **Provider abstraction**: Easy switching between different LLM providers
- **Reasoning support**: Native support for reasoning models with effort levels
- **Token tracking**: Comprehensive usage and cost tracking
- **Response API**: OpenAI Response API integration for streaming

### Environment Variables
```env
# OpenAI (default)
OPENAI_API_KEY=your_openai_api_key_here

# Optional: other providers
ANTHROPIC_API_KEY=your_anthropic_key
GEMINI_API_KEY=your_gemini_key
HOST_IP=192.168.1.100  # For LM-Studio/vLLM
```

### Model-Specific Parameters

**Reasoning Models (GPT-5):**
- `reasoning_effort`: "minimal", "low", "medium", "high"
- `max_completion_tokens`: Maximum tokens for completion
- `use_response_api`: Enable Response API for streaming

**Standard Models:**
- `temperature`: Randomness in generation (0.0-2.0)
- `max_tokens`: Maximum tokens to generate
- `top_p`: Nucleus sampling parameter
- `presence_penalty`: Penalty for repetition
- `frequency_penalty`: Penalty for frequent tokens

**Gemini-Specific:**
- `thinking_budget`: Budget for internal reasoning
- `max_output_tokens`: Maximum output tokens

## API Requirements

- **OpenAI API**: For LLM conversation generation (default provider)
- **ElevenLabs API**: For text-to-speech synthesis
- **Translation Services**: Google Translate (default), Argos Translate (offline), Qwen-MT (Alibaba Cloud)
- **Optional**: Anthropic/Gemini APIs for alternative LLM providers

<<<<<<< HEAD
=======
## Voice ID Validation System

The pipeline includes comprehensive voice ID validation and management to ensure audio generation reliability across all locales.

### Features

- **Real-time validation**: Verify voice IDs against ElevenLabs API with detailed error reporting
- **Bulk validation**: Check all voice IDs across all locales simultaneously with progress tracking
- **Automatic cleanup**: Remove invalid voice IDs from configuration files with backup
- **Voice suggestions**: Get AI-powered voice recommendations based on locale compatibility
- **Minimum requirements**: Ensure each locale has ≥2 voices for redundancy with health scoring
- **Interactive management**: GUI-based voice management through interactive mode
- **Compatibility scoring**: Rate voice-locale compatibility with confidence scores
- **Voice discovery**: Automatic detection of available voices with metadata

### CLI Commands

#### Voice Validation
```bash
# Validate voices for specific locale
python main.py --validate-voices ar-sa

# Validate all voice IDs across all locales
python main.py --validate-all-voices

# Remove invalid voice IDs from all configurations
python main.py --update-voice-configs

# Check minimum voice requirements (≥2 per locale)
python main.py --ensure-minimum-voices

# Get voice suggestions for a specific locale
python main.py --suggest-voices ar-sa
```

#### Voice Management Workflow
```bash
# 1. Check current voice health
python main.py --validate-all-voices

# 2. Get suggestions for locales needing more voices
python main.py --suggest-voices ar-sa

# 3. Clean up invalid voice IDs
python main.py --update-voice-configs

# 4. Verify all requirements are met
python main.py --ensure-minimum-voices
```

>>>>>>> e8763cbf
### Interactive Voice Management

Launch interactive mode for guided voice management:

```bash
python main.py
```

<<<<<<< HEAD
=======
Navigate to: **Configuration Management** → **Voice ID Management**

#### Interactive Features:

1. **Voice Health Check**
   - Check individual locale or all locales
   - Real-time API validation with detailed results
   - Automatic follow-up options when issues are found

2. **Voice Suggestions**
   - AI-powered voice recommendations based on locale language
   - Confidence scoring and compatibility analysis
   - One-click voice addition to configuration

3. **Manual Voice Addition**
   - Real-time voice ID validation during entry
   - Automatic voice name detection from API
   - Duplicate detection and prevention

4. **Automatic Cleanup**
   - Batch removal of invalid voice IDs
   - Configuration backup and safe updates
   - Progress tracking for bulk operations

## Interactive UI Enhancements

The interactive mode includes comprehensive management interfaces:

### Main Menu Options
1. **Select Locale/Language** - Choose target locale with detailed information
2. **Run Full Pipeline** - Execute complete generation pipeline
3. **Run Specific Steps** - Select individual pipeline steps
4. **Configuration Management** - Manage all configuration aspects
5. **Monitoring & Status** - Check output status and recent runs
6. **Help & Information** - Access documentation and troubleshooting

### Configuration Management
- **Voice ID Management**: Complete voice validation and suggestion system
- **Voice Quality & V3 Features**: TTS model and quality settings
- **Locale Validation**: Configuration validation and health checking
- **Settings Overview**: View all current configuration settings

### Voice Quality Management
- **TTS Model Selection**: Choose between turbo, flash, and v3 models
- **V3 Features Configuration**: Audio tags, emotional context, conversation context
- **Voice Settings**: Stability, similarity boost, style, speaker boost
- **Audio Format**: Multiple MP3 formats with quality options
- **Settings Reset**: Restore default configurations

### Monitoring & Status
- **Output Directory Status**: Check generation history and file counts
- **Recent Pipeline Runs**: View execution history and results
- **Directory Cleanup**: Manage old generations and storage
- **Health Monitoring**: System status and configuration validation

### Voice Configuration Structure

Voice IDs are stored in locale configuration files:

```json
{
  "voices": {
    "ids": [
      "u0TsaWvt0v8migutHM3M",
      "A9ATTqUUQ6GHu0coCz8t",
      "R6nda3uM038xEEKi7GFl"
    ],
    "names": [
      "Ghizlane (Female/Adult)",
      "Hamid (Male/Adult)", 
      "Anas (Male/Young)"
    ]
  }
}
```

>>>>>>> e8763cbf
### Voice Quality Considerations

- **Minimum Requirements**: Each locale needs ≥2 valid voices for reliability
- **Language Compatibility**: Voices should match locale language for best results
- **Regional Accents**: Consider regional accent compatibility when adding voices
- **Voice Diversity**: Mix of genders and age ranges improves dataset quality

### Legacy Files
- `archive/` contains the original language-specific scripts
- `configs/languages/` old language configurations (deprecated)
- `data/input/placeholder_maps/` old placeholder maps (migrated to locale directories)

<<<<<<< HEAD
=======
## Enhanced Command-Line Options

### Generation Control
```bash
# Generation modes
--generation-mode seeds          # Limit by number of seeds (default)
--generation-mode conversations  # Limit by total conversations

# Generation limits
--seed-limit N                   # Number of seeds to process
--conversation-count N           # Target number of conversations
--scam-limit N                   # Limit scam conversations only
--legit-limit N                  # Limit legitimate conversations only
--total-limit N                  # Absolute maximum conversations (overrides all)
--scenarios-per-seed N           # Override scenarios per seed

# Generation types
--scam                           # Generate only scam conversations
--legit                          # Generate only legitimate conversations
```

### LLM Configuration
```bash
# Model selection
--model MODEL_NAME               # Override LLM model (e.g., gpt-5-nano)
--reasoning-effort LEVEL         # Reasoning effort for GPT-5 (minimal/low/medium/high)
--random-seed N                  # Set random seed for reproducibility
```

### Output Control
```bash
# Timestamp control
--use-timestamp TIMESTAMP        # Use specific timestamp or "new"
--no-timestamp                   # Use old directory structure (no timestamps)

# Output management
--output-dir PATH                # Custom output directory
--force                          # Overwrite existing files
```

### Voice Management
```bash
# Voice validation
--validate-voices LOCALE         # Validate voices for specific locale
--validate-all-voices            # Validate all voice IDs
--update-voice-configs           # Remove invalid voice IDs
--ensure-minimum-voices          # Check minimum voice requirements
--suggest-voices LOCALE          # Get voice suggestions
```

## Performance Considerations

- Use `--steps` to run specific pipeline stages for faster iteration
- Use `--total-limit N` for testing with smaller datasets
- Audio generation is rate-limited to avoid API throttling
- Large datasets should be processed in batches
- Consider running overnight for full datasets
- Monitor API quotas for OpenAI and ElevenLabs
- Use `--generation-mode seeds` for more predictable generation counts
- Enable token tracking to monitor costs: `"track_tokens": true`

>>>>>>> e8763cbf
## Data Privacy & Ethics

- All conversations are synthetic - no real personal data is used
- Generated for research and defensive security purposes only
- Do not use generated content for malicious purposes
- Respect API usage terms and quotas
- Consider cultural sensitivity when creating regional substitutions

## Troubleshooting

### Common Issues

1. **Missing API Keys**: Ensure `.env` file contains valid keys
2. **"'locale' KeyError"**: Update config to new standardized structure with `"locale"` section
<<<<<<< HEAD
3. **Locale Config Not Found**: Check locale ID format (e.g., ar-sa, not arabic-sa)
4. **Audio Generation Fails**: Verify ElevenLabs quota and voice IDs
5. **Missing Placeholder Mappings**: Ensure all 98 placeholders are defined
6. **Voice Synthesis Quota**: ElevenLabs has monthly character limits
7. **LLM Parameter Warnings**: Parameters are now passed directly to model constructors
8. **Generation Count**: Use `--sample-limit` to control number of conversations generated
=======
3. **Translation failures**: 
   - Hong Kong/Taiwan: use `"zh-TW"` (not `"zh-HK"`)
   - Singapore/Mainland China: use `"zh-CN"` (not `"zh"`)
4. **Locale Config Not Found**: Check locale ID format (e.g., ar-sa, not arabic-sa)
5. **Audio Generation Fails**: Verify ElevenLabs quota and voice IDs
6. **Translation Errors**: Check internet connection and Google Translate API limits
7. **Missing Placeholder Mappings**: Ensure all 53 placeholders are defined
8. **Voice Synthesis Quota**: ElevenLabs has monthly character limits
9. **LLM Parameter Warnings**: Parameters are now passed directly to model constructors
10. **Translation Cache Not Working**: Cache will not work if source file is modified after cache is created. Use ```find data/translation_cache -type f -exec touch {} \;``` to refresh the cache timestamp to by pass
11. **Character Profiles Not Loading**: Ensure `configs/character_profiles.json` exists and is valid
12. **Seed File Not Found**: Check that `scam_samples.json` exists in the correct location
13. **Voice ID Validation Fails**: Use `--validate-voices` to check voice ID validity
14. **Reasoning Model Errors**: Ensure you have access to GPT-5 models and proper API keys
15. **Token Tracking Issues**: Enable `track_tokens: true` in configuration
16. **V3 Features Not Working**: Ensure you're using a v3 model (eleven_multilingual_v3)
17. **Generation Mode Errors**: Use `--generation-mode seeds` or `--generation-mode conversations`
18. **Voice Quality Issues**: Use interactive mode to configure voice settings
>>>>>>> e8763cbf

### Debug Mode

Run with verbose logging:
```bash
python main.py --locale ms-my --verbose
```

## License

This project is for research purposes only. Generated conversations are synthetic and should not be used for malicious purposes. <|MERGE_RESOLUTION|>--- conflicted
+++ resolved
@@ -1,11 +1,8 @@
 # Scam Conversation Generation Pipeline
 
-<<<<<<< HEAD
+This pipeline generates realistic scam phone conversations with audio synthesis using advanced character profiles, scenario-based generation, and multi-provider LLM support. The system creates diverse, culturally-appropriate conversations through seed-based generation, character-driven dialogue, and high-quality voice synthesis with ElevenLabs v3 features.
+
 This pipeline generates realistic scam phone conversations with audio synthesis.
-=======
-This pipeline generates realistic scam phone conversations with audio synthesis using advanced character profiles, scenario-based generation, and multi-provider LLM support. The system creates diverse, culturally-appropriate conversations through seed-based generation, character-driven dialogue, and high-quality voice synthesis with ElevenLabs v3 features.
-
->>>>>>> e8763cbf
 
 ## Quick Start
 
@@ -61,26 +58,8 @@
 python main.py --locale ms-my --total-limit 1
 
 # Run specific steps for Malaysia (Malay)
-<<<<<<< HEAD
 # Available steps: conversation, tts, postprocess
 python main.py --locale ms-my --steps conversation --legit --scam 
-=======
-# Available steps: conversation, legit, tts, postprocess
-python main.py --locale ms-my --steps conversation
-
-# Run with character profiles and scenario-based generation
-python main.py --locale ms-my --steps conversation --scam-limit 10
-
-# Run with generation control modes
-python main.py --locale ar-sa --generation-mode seeds --seed-limit 5
-python main.py --locale ar-sa --generation-mode conversations --conversation-count 20
-
-# Run with specific LLM model
-python main.py --locale ar-sa --model gpt-5-nano --reasoning-effort minimal
-
-# Run with custom voice settings
-python main.py --locale ar-sa --steps tts --force
->>>>>>> e8763cbf
 
 # Run TTS processing on existing conversations (auto-uses latest timestamp)
 python main.py --locale ms-my --steps tts postprocess
@@ -88,26 +67,16 @@
 
 ##### Generation Control
 
-<<<<<<< HEAD
 **Scam vs Legitimate Conversations:**
 ```bash
 # Generate only scam conversations
 python main.py --locale ms-my --scam --steps conversation 
-=======
-# Validate configuration
-python main.py --validate-config ar-sa
->>>>>>> e8763cbf
 
 # Generate only legitimate conversations  
 python main.py --locale ms-my --legit --steps conversation
 
-<<<<<<< HEAD
 # Generate both types (default if neither flag specified)
 python main.py --locale ms-my
-=======
-# Test with limited samples
-python main.py --locale ar-sa --total-limit 10
->>>>>>> e8763cbf
 
 # Control generation count
 python main.py --locale ms-my --total-limit 50  # Absolute cap: stops at 50 conversations max
@@ -131,7 +100,6 @@
 python main.py --locale ms-my --model gpt-5-nano --reasoning-effort high
 ```
 
-<<<<<<< HEAD
 **Timestamp Control:**
 ```bash
 # Use specific timestamp directory
@@ -140,33 +108,6 @@
 # Use latest timestamp for tts and postprocess
 python main.py --locale ms-my --steps tts postprocess
 ```
-=======
-**Cache Features**:
-- Stores translations by service (google, argos, qwen)
-- For Qwen, stores separate caches per model (turbo, plus)
-- Validates cache against source file modification time
-- Automatically uses cache when available (if `use_cache: true`)
-- Links cached files directly without copying
-
-## Pipeline Overview
-
-The pipeline consists of four main steps with advanced character-driven generation:
-
-1. **conversation**: Generate multi-turn scam dialogues using LLM with character profiles
-2. **legit**: Generate legitimate (non-scam) conversations using LLM with character profiles
-3. **tts**: Convert conversations to audio using ElevenLabs with v3 features
-4. **postprocess**: Format JSON files and package audio
-
-### Character Profiles & Scenario-Based Generation
-
-The system uses advanced character profiles and scenario-based generation for authentic, diverse conversations:
-
-- **141 High-Quality Scam Scenarios**: Pre-curated scam patterns across 14 categories
-- **15 Character Profiles**: Diverse scammer and victim personalities with cultural adaptation
-- **Dynamic Placeholder System**: 53 culturally-appropriate placeholders with smart selection
-- **Quality Filtering**: Only uses high-quality seeds (configurable threshold)
-- **Multiple Scenarios per Seed**: Generate varied conversations from the same scam type
->>>>>>> e8763cbf
 
 ## Project Structure
 
@@ -221,195 +162,6 @@
 └── output/                       # Generated outputs (gitignored)
 ```
 
-## Advanced Features
-
-### Character Profiles System
-
-The pipeline includes a sophisticated character profile system for creating diverse, authentic conversations:
-
-**Character Types:**
-- **Scammers**: Authoritative figures, friendly helpers, tech support impersonators, government officials, investment advisors
-- **Victims**: Trusting individuals, skeptical persons, busy professionals, confused seniors, tech-savvy users, anxious people, students
-
-**Profile Attributes:**
-- Gender, age range, personality traits, speaking style, education level
-- Locale affinity for cultural adaptation
-- Role preferences (scammer/victim/any)
-
-**Configuration:**
-```json
-{
-  "generation": {
-    "enable_character_profiles": true,
-    "profiles_file": "configs/character_profiles.json",
-    "scenarios_per_seed": 2,
-    "min_seed_quality": 70
-  }
-}
-```
-
-### Scenario-Based Generation
-
-Instead of line-by-line text processing, the system uses rich scenario-based generation:
-
-**Seed Management:**
-- 141 high-quality scam scenarios from `scam_samples.json`
-- Quality scoring and filtering (0-100 scale)
-- Category-based organization (14 scam categories)
-- Dynamic placeholder integration
-
-**Generation Modes:**
-```bash
-# Seed-based generation (default)
-python main.py --locale ar-sa --generation-mode seeds --seed-limit 10
-
-# Conversation-based generation
-python main.py --locale ar-sa --generation-mode conversations --conversation-count 50
-
-# Mixed mode with specific limits
-python main.py --locale ar-sa --scam-limit 20 --legit-limit 10
-```
-
-### Enhanced LLM Core
-
-Multi-provider LLM support with advanced features:
-
-**Supported Providers:**
-- **OpenAI**: GPT-4, GPT-4o, GPT-5-nano, GPT-5 (with reasoning)
-- **Anthropic**: Claude-3.5-Sonnet, Claude-3-Haiku
-- **Google**: Gemini-1.5-Pro, Gemini-1.5-Flash
-- **Local**: LM-Studio, vLLM servers
-
-**Advanced Features:**
-- Reasoning model support with effort levels
-- Token tracking and cost estimation
-- Concurrent API calls with rate limiting
-- Structured output with JSON fallback
-- Response API integration (OpenAI)
-
-**Configuration:**
-```json
-{
-  "llm": {
-    "provider": "openai",
-    "model": "gpt-5-nano",
-    "reasoning_effort": "minimal",
-    "max_concurrent_requests": 20,
-    "track_tokens": true
-  }
-}
-```
-
-### ElevenLabs v3 Features
-
-Advanced voice synthesis with emotional context and expressiveness:
-
-**v3 Capabilities:**
-- Audio tags for emotional context (urgent, friendly, concerned, etc.)
-- Enhanced voice settings (stability, similarity, style, speaker boost)
-- Conversation context awareness
-- Multiple TTS models (turbo, flash, multilingual v2/v3)
-
-**Voice Quality Management:**
-```bash
-# Interactive voice quality configuration
-python main.py
-# Navigate to: Configuration Management → Voice Quality & V3 Features
-
-# Change TTS model
-python main.py --locale ar-sa --steps tts --model eleven_multilingual_v3
-
-# Configure voice settings
-python main.py --locale ar-sa --steps tts --voice-stability 0.7
-```
-
-**Audio Processing:**
-- Background noise and call effects
-- Bandpass filtering for phone quality
-- Multiple audio formats (MP3, various bitrates)
-- Silence insertion and volume normalization
-
-### Dynamic Placeholder System
-
-Intelligent placeholder replacement with cultural adaptation:
-
-**53 Placeholder Types:**
-- Personal names, locations, companies, amounts
-- Government agencies, services, products
-- Dates, times, account numbers, reference codes
-
-**Smart Selection:**
-- Random selection from culturally-appropriate arrays
-- Conversation-level consistency (same placeholder = same value)
-- Cross-conversation diversity for dataset variety
-
-**Configuration:**
-```json
-{
-  "generation": {
-    "enable_dynamic_placeholders": true,
-    "batch_size": 10,
-    "random_seed": null
-  }
-}
-```
-
-### Voice Management System
-
-Comprehensive voice ID validation and management:
-
-**Voice Health Checking:**
-```bash
-# Validate voices for specific locale
-python main.py --validate-voices ar-sa
-
-# Validate all voices across all locales
-python main.py --validate-all-voices
-
-# Get voice suggestions for locale
-python main.py --suggest-voices ar-sa
-
-# Clean up invalid voice IDs
-python main.py --update-voice-configs
-
-# Ensure minimum voice requirements
-python main.py --ensure-minimum-voices
-```
-
-**Features:**
-- Real-time voice ID validation
-- Compatibility scoring and suggestions
-- Automatic cleanup of invalid IDs
-- Minimum requirements enforcement (≥2 voices per locale)
-- Interactive voice management through CLI
-
-### Token Tracking & Cost Management
-
-Comprehensive cost tracking across all providers:
-
-**Token Tracking:**
-- Input/output token counting
-- Reasoning token tracking (GPT-5 models)
-- Cached token tracking
-- Audio token tracking (multimodal models)
-- Session-based aggregation
-
-**Cost Estimation:**
-- Real-time cost calculation
-- Provider-specific pricing
-- Session summaries
-- Budget monitoring
-
-**Configuration:**
-```json
-{
-  "llm": {
-    "track_tokens": true,
-    "use_response_api": true
-  }
-}
-```
-
 ## Adding a New Locale
 
 Adding support for a new region is straightforward. For comprehensive instructions, see the [Locale Implementation Guide](doc/LOCALE_IMPLEMENTATION_GUIDE.md) and check the [Locale Roadmap](locale_road_map.md) for current status.
@@ -486,17 +238,14 @@
 The project includes a unified LLM abstraction layer (`src/llm_core/`) that supports multiple providers with advanced features:
 
 ### Supported LLM Providers
-<<<<<<< HEAD
+- **OpenAI**: GPT-4, GPT-4o, GPT-5-nano, GPT-5 (with reasoning), GPT-3.5-turbo
+- **Anthropic**: Claude-3.5-Sonnet, Claude-3-Haiku, Claude-3-Opus
+- **Google**: Gemini-1.5-Pro, Gemini-1.5-Flash, Gemini-1.0-Pro
+- **LM-Studio**: Local model hosting with custom endpoints
 - **OpenAI**: GPT-5 models
 - **Anthropic**: Claude models
 - **Google**: Gemini models
 - **LM-Studio**: Local model hosting
-=======
-- **OpenAI**: GPT-4, GPT-4o, GPT-5-nano, GPT-5 (with reasoning), GPT-3.5-turbo
-- **Anthropic**: Claude-3.5-Sonnet, Claude-3-Haiku, Claude-3-Opus
-- **Google**: Gemini-1.5-Pro, Gemini-1.5-Flash, Gemini-1.0-Pro
-- **LM-Studio**: Local model hosting with custom endpoints
->>>>>>> e8763cbf
 - **vLLM**: High-performance inference server
 
 ### Advanced LLM Features
@@ -517,14 +266,11 @@
 {
   "llm": {
     "provider": "openai",
-<<<<<<< HEAD
-    "model": "gpt-4o-mini",
-    "max_concurrent_requests": 10,
-=======
     "model": "gpt-5-nano",
     "reasoning_effort": "minimal",
     "max_concurrent_requests": 20,
->>>>>>> e8763cbf
+    "model": "gpt-4o-mini",
+    "max_concurrent_requests": 10,
     "temperature": 1.0,
     "max_tokens": null,
     "top_p": 0.95,
@@ -581,8 +327,6 @@
 - **Translation Services**: Google Translate (default), Argos Translate (offline), Qwen-MT (Alibaba Cloud)
 - **Optional**: Anthropic/Gemini APIs for alternative LLM providers
 
-<<<<<<< HEAD
-=======
 ## Voice ID Validation System
 
 The pipeline includes comprehensive voice ID validation and management to ensure audio generation reliability across all locales.
@@ -633,7 +377,6 @@
 python main.py --ensure-minimum-voices
 ```
 
->>>>>>> e8763cbf
 ### Interactive Voice Management
 
 Launch interactive mode for guided voice management:
@@ -642,8 +385,6 @@
 python main.py
 ```
 
-<<<<<<< HEAD
-=======
 Navigate to: **Configuration Management** → **Voice ID Management**
 
 #### Interactive Features:
@@ -720,7 +461,6 @@
 }
 ```
 
->>>>>>> e8763cbf
 ### Voice Quality Considerations
 
 - **Minimum Requirements**: Each locale needs ≥2 valid voices for reliability
@@ -733,8 +473,6 @@
 - `configs/languages/` old language configurations (deprecated)
 - `data/input/placeholder_maps/` old placeholder maps (migrated to locale directories)
 
-<<<<<<< HEAD
-=======
 ## Enhanced Command-Line Options
 
 ### Generation Control
@@ -796,7 +534,6 @@
 - Use `--generation-mode seeds` for more predictable generation counts
 - Enable token tracking to monitor costs: `"track_tokens": true`
 
->>>>>>> e8763cbf
 ## Data Privacy & Ethics
 
 - All conversations are synthetic - no real personal data is used
@@ -811,14 +548,6 @@
 
 1. **Missing API Keys**: Ensure `.env` file contains valid keys
 2. **"'locale' KeyError"**: Update config to new standardized structure with `"locale"` section
-<<<<<<< HEAD
-3. **Locale Config Not Found**: Check locale ID format (e.g., ar-sa, not arabic-sa)
-4. **Audio Generation Fails**: Verify ElevenLabs quota and voice IDs
-5. **Missing Placeholder Mappings**: Ensure all 98 placeholders are defined
-6. **Voice Synthesis Quota**: ElevenLabs has monthly character limits
-7. **LLM Parameter Warnings**: Parameters are now passed directly to model constructors
-8. **Generation Count**: Use `--sample-limit` to control number of conversations generated
-=======
 3. **Translation failures**: 
    - Hong Kong/Taiwan: use `"zh-TW"` (not `"zh-HK"`)
    - Singapore/Mainland China: use `"zh-CN"` (not `"zh"`)
@@ -837,7 +566,12 @@
 16. **V3 Features Not Working**: Ensure you're using a v3 model (eleven_multilingual_v3)
 17. **Generation Mode Errors**: Use `--generation-mode seeds` or `--generation-mode conversations`
 18. **Voice Quality Issues**: Use interactive mode to configure voice settings
->>>>>>> e8763cbf
+3. **Locale Config Not Found**: Check locale ID format (e.g., ar-sa, not arabic-sa)
+4. **Audio Generation Fails**: Verify ElevenLabs quota and voice IDs
+5. **Missing Placeholder Mappings**: Ensure all 98 placeholders are defined
+6. **Voice Synthesis Quota**: ElevenLabs has monthly character limits
+7. **LLM Parameter Warnings**: Parameters are now passed directly to model constructors
+8. **Generation Count**: Use `--sample-limit` to control number of conversations generated
 
 ### Debug Mode
 
